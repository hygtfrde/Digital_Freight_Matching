# Virtual Environment
venv/
env/
ENV/

# Database files
*.db
*.sqlite
*.sqlite3

# Python
__pycache__/
<<<<<<< HEAD
*.pyc
*.pyo
*.pyd   

*.vscode/
*.db
=======
*.py[cod]
*$py.class
*.so
.Python
build/
develop-eggs/
dist/
downloads/
eggs/
.eggs/
lib/
lib64/
parts/
sdist/
var/
wheels/
*.egg-info/
.installed.cfg
*.egg
MANIFEST

# PyInstaller
*.manifest
*.spec

# Installer logs
pip-log.txt
pip-delete-this-directory.txt

# Unit test / coverage reports
htmlcov/
.tox/
.coverage
.coverage.*
.cache
nosetests.xml
coverage.xml
*.cover
.hypothesis/
.pytest_cache/

# Jupyter Notebook
.ipynb_checkpoints

# pyenv
.python-version

# celery beat schedule file
celerybeat-schedule

# SageMath parsed files
*.sage.py

# Environments
.env
.venv
env/
venv/
ENV/
env.bak/
venv.bak/

# Spyder project settings
.spyderproject
.spyproject

# Rope project settings
.ropeproject

# mkdocs documentation
/site

# mypy
.mypy_cache/
.dmypy.json
dmypy.json

# IDE
.vscode/
.idea/
*.swp
*.swo
*~

# OS
.DS_Store
.DS_Store?
._*
.Spotlight-V100
.Trashes
ehthumbs.db
Thumbs.db

# Logs
*.log
logs/

# CSV files (data)
*.csv

# Temporary files
*.tmp
*.temp
>>>>>>> c683ffee
<|MERGE_RESOLUTION|>--- conflicted
+++ resolved
@@ -10,14 +10,6 @@
 
 # Python
 __pycache__/
-<<<<<<< HEAD
-*.pyc
-*.pyo
-*.pyd   
-
-*.vscode/
-*.db
-=======
 *.py[cod]
 *$py.class
 *.so
@@ -74,8 +66,6 @@
 # Environments
 .env
 .venv
-env/
-venv/
 ENV/
 env.bak/
 venv.bak/
@@ -97,7 +87,6 @@
 
 # IDE
 .vscode/
-.idea/
 *.swp
 *.swo
 *~
@@ -111,6 +100,7 @@
 ehthumbs.db
 Thumbs.db
 
+
 # Logs
 *.log
 logs/
@@ -121,4 +111,5 @@
 # Temporary files
 *.tmp
 *.temp
->>>>>>> c683ffee
+
+.idea/